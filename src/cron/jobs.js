// src/cron/jobs.js
const cron = require('node-cron');
const { updateSubscribers } = require('../services/subscriptionService');
const { processTweets } = require('../services/tweetsService');
const { fetchAndUpdateCoins } = require('../services/coinsService');
const { messageSender } = require('../services/messageSender');
const { addSubscriber } = require('../services/addSubscribers');
const { processCSV } = require('../services/process-signal-multi-strategies');
const { updateInfluencerScores } = require('../services/updateInfluencerScores');
const { pnlNormalization } = require('../services/pnlNormalization');
const { verifyAndUpdateAllUsersFollow } = require('../services/verifyFollows');
const { verifyAndUpdateAllUsersRetweet } = require('../services/verifyRetweets');
<<<<<<< HEAD
const { calculateMonthlyPayouts } = require('../services/payoutService');
=======
const { resetAllUsersCredits } = require('../services/resetCredits');
>>>>>>> 8cec3b34

function startCronJobs() {
    // // updateInfluencerScores Every Sunday at midnight
    // cron.schedule('0 0 0 * * 0', async () => {
    //     console.log('Starting influencer scores update at:', new Date().toISOString());
    //     await updateInfluencerScores();
    //     console.log('Completed influencer scores update at:', new Date().toISOString());
    // });

    // // updateSubscribers will run every 2 hours 
    // cron.schedule('*/10 * * * *', async () => {
    //     console.log('Starting active subscription updater at:', new Date().toISOString());
    //     await updateSubscribers();
    // });

    // // Coins Update Job remains scheduled to run every day at midnight
    // cron.schedule('*/20 * * * *', async () => {
    //     console.log('Starting coins update job at:', new Date().toISOString());
    //     await fetchAndUpdateCoins();
    // });

    // // messageSender will run every 3 hours
    // let isProcessing = false;
    // cron.schedule('*/20 * * * *', async () => {
    //     if (isProcessing) {
    //         console.log('Previous processTweets job is still running, skipping this run');
    //         return;
    //     }

    //     try {
    //         isProcessing = true;
    //         console.log('Starting message sender job at:', new Date().toISOString());
    //         await processTweets();
    //         console.log('Completed message sender job at:', new Date().toISOString());
    //     } catch (error) {
    //         console.error('Error in message sender job:', error);
    //     } finally {
    //         isProcessing = false;
    //     }
    // });

    // // backtesting job will run every 4 hours
    // cron.schedule('*/30 * * * *', async () => {
    //     processCSV('./backtesting.csv')
    //         .catch(error => console.error('Error:', error));
    // });

    // // pnl normalization job will run every 4 hours
    // cron.schedule('* */4 * * *', async () => {
    //     await pnlNormalization();
    // });

    // // verifyFollows will run once every month (on the 1st day of the month at 00:00)
    // cron.schedule('0 0 1 * *', async () => {
    //     console.log('Starting verifyFollows job at:', new Date().toISOString());
    //     await verifyAndUpdateAllUsersFollow();
    // });

    // // verifyRetweets will run once every week (every Monday at 00:00)
    // cron.schedule('0 0 * * 1', async () => {
    //     console.log('Starting verifyRetweets job at:', new Date().toISOString());
    //     await verifyAndUpdateAllUsersRetweet();
    // });

    // // Calculate monthly payouts on the 1st of each month at 00:00
    // cron.schedule('0 0 1 * *', async () => {
    //     console.log('Starting monthly payout calculation at:', new Date().toISOString());
    //     await calculateMonthlyPayouts();
    //     console.log('Completed monthly payout calculation at:', new Date().toISOString());
    // });

    // resetCredits will run once every month (on the 1st day of the month at 00:00)
    cron.schedule('0 0 1 * *', async () => {
        console.log('Starting resetCredits job at:', new Date().toISOString());
        await resetAllUsersCredits();
    });


    console.log('Cron jobs are scheduled.');

    // console.log('Starting active subscription updater at:', new Date().toISOString());
    // updateSubscribers();
    // console.log('Starting coins update job at:', new Date().toISOString());
    // fetchAndUpdateCoins();
    // console.log('Starting tweets processing job at:', new Date().toISOString());
    // processTweets();
    // console.log('Starting message sender job at:', new Date().toISOString());
    // messageSender();
    //  console.log('Starting influencer scores update at:', new Date().toISOString());
    // updateInfluencerScores();

    console.log('Starting monthly payout calculation at:', new Date().toISOString());
    calculateMonthlyPayouts();

    // const twitterHandles = [
    //     "Steve_Cryptoo",
    //     "aixbt_agent",
    //     "dippy_eth",
    //     "cryptostasher",
    //     "KAPOTHEGOAT01",
    //     "CryptoDona7",
    //     "IncomeSharks"
    // ];
    // const subscriber = "userName";

    // addSubscriber(twitterHandles, subscriber);


}

module.exports = { startCronJobs };<|MERGE_RESOLUTION|>--- conflicted
+++ resolved
@@ -10,81 +10,78 @@
 const { pnlNormalization } = require('../services/pnlNormalization');
 const { verifyAndUpdateAllUsersFollow } = require('../services/verifyFollows');
 const { verifyAndUpdateAllUsersRetweet } = require('../services/verifyRetweets');
-<<<<<<< HEAD
 const { calculateMonthlyPayouts } = require('../services/payoutService');
-=======
 const { resetAllUsersCredits } = require('../services/resetCredits');
->>>>>>> 8cec3b34
 
 function startCronJobs() {
-    // // updateInfluencerScores Every Sunday at midnight
-    // cron.schedule('0 0 0 * * 0', async () => {
-    //     console.log('Starting influencer scores update at:', new Date().toISOString());
-    //     await updateInfluencerScores();
-    //     console.log('Completed influencer scores update at:', new Date().toISOString());
-    // });
+    // updateInfluencerScores Every Sunday at midnight
+    cron.schedule('0 0 0 * * 0', async () => {
+        console.log('Starting influencer scores update at:', new Date().toISOString());
+        await updateInfluencerScores();
+        console.log('Completed influencer scores update at:', new Date().toISOString());
+    });
 
-    // // updateSubscribers will run every 2 hours 
-    // cron.schedule('*/10 * * * *', async () => {
-    //     console.log('Starting active subscription updater at:', new Date().toISOString());
-    //     await updateSubscribers();
-    // });
+    // updateSubscribers will run every 2 hours 
+    cron.schedule('*/10 * * * *', async () => {
+        console.log('Starting active subscription updater at:', new Date().toISOString());
+        await updateSubscribers();
+    });
 
-    // // Coins Update Job remains scheduled to run every day at midnight
-    // cron.schedule('*/20 * * * *', async () => {
-    //     console.log('Starting coins update job at:', new Date().toISOString());
-    //     await fetchAndUpdateCoins();
-    // });
+    // Coins Update Job remains scheduled to run every day at midnight
+    cron.schedule('*/20 * * * *', async () => {
+        console.log('Starting coins update job at:', new Date().toISOString());
+        await fetchAndUpdateCoins();
+    });
 
-    // // messageSender will run every 3 hours
-    // let isProcessing = false;
-    // cron.schedule('*/20 * * * *', async () => {
-    //     if (isProcessing) {
-    //         console.log('Previous processTweets job is still running, skipping this run');
-    //         return;
-    //     }
+    // messageSender will run every 3 hours
+    let isProcessing = false;
+    cron.schedule('*/20 * * * *', async () => {
+        if (isProcessing) {
+            console.log('Previous processTweets job is still running, skipping this run');
+            return;
+        }
 
-    //     try {
-    //         isProcessing = true;
-    //         console.log('Starting message sender job at:', new Date().toISOString());
-    //         await processTweets();
-    //         console.log('Completed message sender job at:', new Date().toISOString());
-    //     } catch (error) {
-    //         console.error('Error in message sender job:', error);
-    //     } finally {
-    //         isProcessing = false;
-    //     }
-    // });
+        try {
+            isProcessing = true;
+            console.log('Starting message sender job at:', new Date().toISOString());
+            await processTweets();
+            console.log('Completed message sender job at:', new Date().toISOString());
+        } catch (error) {
+            console.error('Error in message sender job:', error);
+        } finally {
+            isProcessing = false;
+        }
+    });
 
-    // // backtesting job will run every 4 hours
-    // cron.schedule('*/30 * * * *', async () => {
-    //     processCSV('./backtesting.csv')
-    //         .catch(error => console.error('Error:', error));
-    // });
+    // backtesting job will run every 4 hours
+    cron.schedule('*/30 * * * *', async () => {
+        processCSV('./backtesting.csv')
+            .catch(error => console.error('Error:', error));
+    });
 
-    // // pnl normalization job will run every 4 hours
-    // cron.schedule('* */4 * * *', async () => {
-    //     await pnlNormalization();
-    // });
+    // pnl normalization job will run every 4 hours
+    cron.schedule('* */4 * * *', async () => {
+        await pnlNormalization();
+    });
 
-    // // verifyFollows will run once every month (on the 1st day of the month at 00:00)
-    // cron.schedule('0 0 1 * *', async () => {
-    //     console.log('Starting verifyFollows job at:', new Date().toISOString());
-    //     await verifyAndUpdateAllUsersFollow();
-    // });
+    // verifyFollows will run once every month (on the 1st day of the month at 00:00)
+    cron.schedule('0 0 1 * *', async () => {
+        console.log('Starting verifyFollows job at:', new Date().toISOString());
+        await verifyAndUpdateAllUsersFollow();
+    });
 
-    // // verifyRetweets will run once every week (every Monday at 00:00)
-    // cron.schedule('0 0 * * 1', async () => {
-    //     console.log('Starting verifyRetweets job at:', new Date().toISOString());
-    //     await verifyAndUpdateAllUsersRetweet();
-    // });
+    // verifyRetweets will run once every week (every Monday at 00:00)
+    cron.schedule('0 0 * * 1', async () => {
+        console.log('Starting verifyRetweets job at:', new Date().toISOString());
+        await verifyAndUpdateAllUsersRetweet();
+    });
 
-    // // Calculate monthly payouts on the 1st of each month at 00:00
-    // cron.schedule('0 0 1 * *', async () => {
-    //     console.log('Starting monthly payout calculation at:', new Date().toISOString());
-    //     await calculateMonthlyPayouts();
-    //     console.log('Completed monthly payout calculation at:', new Date().toISOString());
-    // });
+    // Calculate monthly payouts on the 1st of each month at 00:00
+    cron.schedule('0 0 1 * *', async () => {
+        console.log('Starting monthly payout calculation at:', new Date().toISOString());
+        await calculateMonthlyPayouts();
+        console.log('Completed monthly payout calculation at:', new Date().toISOString());
+    });
 
     // resetCredits will run once every month (on the 1st day of the month at 00:00)
     cron.schedule('0 0 1 * *', async () => {
@@ -105,9 +102,8 @@
     // messageSender();
     //  console.log('Starting influencer scores update at:', new Date().toISOString());
     // updateInfluencerScores();
-
-    console.log('Starting monthly payout calculation at:', new Date().toISOString());
-    calculateMonthlyPayouts();
+    // console.log('Starting monthly payout calculation at:', new Date().toISOString());
+    // calculateMonthlyPayouts();
 
     // const twitterHandles = [
     //     "Steve_Cryptoo",
